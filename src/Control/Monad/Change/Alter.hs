--- conflicted
+++ resolved
@@ -1,4 +1,5 @@
 {-# LANGUAGE AllowAmbiguousTypes   #-}
+{-# LANGUAGE ConstraintKinds       #-}
 {-# LANGUAGE DefaultSignatures     #-}
 {-# LANGUAGE FlexibleContexts      #-}
 {-# LANGUAGE FlexibleInstances     #-}
@@ -9,351 +10,148 @@
 {-# LANGUAGE TupleSections         #-}
 {-# LANGUAGE TypeApplications      #-}
 {-# LANGUAGE TypeOperators         #-}
-{-# LANGUAGE UndecidableInstances  #-}
 
 module Control.Monad.Change.Alter
-  ( Alters(..)
-  , Maps(..)
-  , Selectable(..)
-  , Replaceable(..)
-  , Removable(..)
+  ( Alterable(..)
+  , Alters
   ) where
 
 import           Control.Lens
 import           Control.Monad
+import           Control.Monad.Change.Delete
+import           Control.Monad.Change.Insert
+import           Control.Monad.Change.Lookup
 import           Control.Monad.Trans.State   (evalStateT, execStateT, StateT)
 import           Data.Default
 import           Data.Foldable               (traverse_)
-import qualified Data.IntMap                 as IM
 import           Data.Map.Strict             (Map)
 import qualified Data.Map.Strict             as M
 import           Data.Maybe
 import           Prelude                     hiding (lookup)
 
-<<<<<<< HEAD
-class Alters k a f where
-
-  alterMany :: [k] -> (Map k a -> f (Map k a)) -> f (Map k a)
-  default alterMany :: (Ord k, Monad f) => [k] -> (Map k a -> f (Map k a)) -> f (Map k a)
-  alterMany ks f = do
-    m <- lookupMany ks
-=======
-{- The Alters Typeclass
-  (k `Alters` a) f is a typeclass used to generalize Data.Map-like functions to any monad f.
+{- The Alterable Typeclass
+  Alterable a k f is a typeclass used to generalize Data.Map-like functions to any type constructor f.
   The class has three type parameters:
+    a - the value type, like the `a` in `Map k a`
     k - the key type, like the `k` in `Map k a`
-    a - the value type, like the `a` in `Map k a`
     f - the underlying monad, such as `State (Map k a)`
-  (k `Alters` a) f allows reusable code to be written for different contexts. For example,
+  Alterable a k f allows reusable code to be written for different contexts. For example,
   instances can be written for production monads, using calls to external databases;
   testing monads, where the Map-like structure is held in-memory;
   or hybrids, where the user wishes to implement a sophisticated caching system in-memory,
   and have fallback calls to the database. Using `Alters`, the memory management logic is
   separated from the backend-agnostic business logic.
 
-  The Alters typeclass contains two basic sets of functions to represent Map-like operations:
-  `lookup`, `insert`, and `delete`; and `alter`. Instances of Alters may choose to implement
+  The Alterable typeclass contains two basic sets of functions to represent Map-like operations:
+  `lookup`, `insert`, and `delete`; and `alter`. Instances of Alterable may choose to implement
   one or both of these sets, depending on the details of the underlying monad. For example,
   if connecting to a simple key-value store, which only supports lookup, insert, and delete,
-  it makes sense to only implement those respective functions in the monad's `Alters` instance,
+  it makes sense to only implement those respective functions in the monad's `Alterable` instance,
   because there is no way to leverage the database's API to optimize more complex functions.
   In this case, the defaults for composite functions like `alter`, `adjust`, and `update` are
   implemented using combinations of `lookup`, `insert`, and `delete`. However, let's say the
   database we're connecting to supports an update function, which can be called without having
   to retrieve and replace the value associated with a certain key, then it would be more
-  efficient to separately implement the `update` or `adjust` functions in the monad's `Alters`
+  efficient to separately implement the `update` or `adjust` functions in the monad's `Alterable`
   instance, rather than using the default, which is the composition of `lookup` and `insert`.
   Now, let's say the backend supports some more advanced query language, such as SQL, which
   supports complex CRUD operations, as well as functions to modify data in-place. In this case,
   it might make more sense to implement `alter` and/or `alterMany`, instead of, or in addition to,
   the standard `lookup`, `insert`, and `delete` functions, because `alterMany` may be written as
   a SQL query to update millions of rows in a table, without the Haskell code ever having to see
-  that data. This is why all of the functions in the Alters typeclass are inside the class, rather
-  than top-level functions with an `Alters` constraint.
+  that data. This is why all of the functions in the Alterable typeclass are inside the class, rather
+  than top-level functions with an `Alterable` constraint.
 -}
-class Alters k a f where
+class ( Lookupable a k f
+      , Insertable a k f
+      , Deletable  a k f
+      )
+     => Alterable  a k f where
 
   {- alter
      The most general function that can be applied to a Map-like structure.
      Apply an effectful function to a `Maybe a`, which represents a value that may or may not
      exist in a `Map k a`, at a given key `k`, and return a `Maybe a`, which represents whether
      to insert the new value in the Map. From `alter`, we can derive every other function in the
-     `Alters` typeclass. However, for many cases, defining `alter` by itself is not the most
+     `Alterable` typeclass. However, for many cases, defining `alter` by itself is not the most
      efficient implementation for the underlying monad. The default instance is implemented as
      a combination of `lookup`, `insert`, and `delete`, but could also be implemented as
      the singleton case of `alterMany`.
-     NB: Since most monads implement `Alters` only using `lookup`, `insert`, and `delete`,
+     NB: Since most monads implement `Alterable` only using `lookup`, `insert`, and `delete`,
          and all of the compound functions are defined in terms of `alter`, it only makes
          sense to define `alter` in terms of `lookup`, `insert`, and `delete`.
   -}
-  alter :: Proxy a -> k -> (Maybe a -> f (Maybe a)) -> f (Maybe a)
-  default alter :: (Monad f) => Proxy a -> k -> (Maybe a -> f (Maybe a)) -> f (Maybe a)
-  alter p k f = do
-    ma <- lookup p k
+  alter :: k -> (Maybe a -> f (Maybe a)) -> f (Maybe a)
+  default alter :: (Monad f) => k -> (Maybe a -> f (Maybe a)) -> f (Maybe a)
+  alter k f = do
+    ma <- lookup k
     ma' <- f ma
     case ma' of
-      Just a -> insert p k a
-      Nothing -> when (isJust ma) $ delete p k
+      Just a -> insert k a
+      Nothing -> when (isJust ma) $ delete @a k
     return ma'
-
-  {- lookup
-     Lookup the corresponding value for a given key `k` in the underlying monad `f`
-  -}
-  lookup :: Proxy a -> k -> f (Maybe a)
-  default lookup :: Applicative f => Proxy a -> k -> f (Maybe a)
-  lookup p k = alter p k pure
-
-  {- insert
-     Insert the corresponding key/value pair in the underlying monad `f`
-  -}
-  insert :: Proxy a -> k -> a -> f ()
-  default insert :: Applicative f => Proxy a -> k -> a -> f ()
-  insert p k a = alter_ p k $ pure . const (Just a)
-
-  {- delete
-     Delete the corresponding entry for the key `k` in the underlying monad `f`
-  -}
-  delete :: Proxy a -> k -> f ()
-  default delete :: Applicative f => Proxy a -> k -> f ()
-  delete p k = alter_ p k $ pure . const Nothing
-
-  {-# MINIMAL alter
-            | lookup, insert, delete
-    #-}
 
   {- alterMany
      Apply an effectful function to a `Map k a`, and return the new Map.
      The default instance is a combination of `{lookup, insert, delete}Many`.
   -}
-  alterMany :: Proxy a -> [k] -> (Map k a -> f (Map k a)) -> f (Map k a)
-  default alterMany :: (Ord k, Monad f) => Proxy a -> [k] -> (Map k a -> f (Map k a)) -> f (Map k a)
-  alterMany p ks f = do
-    m <- lookupMany p ks
->>>>>>> eeef03e9
+  alterMany :: [k] -> (Map k a -> f (Map k a)) -> f (Map k a)
+  default alterMany :: (Ord k, Monad f) => [k] -> (Map k a -> f (Map k a)) -> f (Map k a)
+  alterMany ks f = do
+    m <- lookupMany ks
     m' <- f m
-    deleteMany @k @a . M.keys $ m M.\\ m'
+    deleteMany @a . M.keys $ m M.\\ m'
     insertMany m'
     return m'
 
-<<<<<<< HEAD
-  alter :: k -> (Maybe a -> f (Maybe a)) -> f (Maybe a)
-  default alter :: (Ord k, Functor f) => k -> (Maybe a -> f (Maybe a)) -> f (Maybe a)
-  alter k f = M.lookup k <$> alterMany [k] (M.alterF f k)
-
-  lookupMany :: [k] -> f (Map k a)
-  default lookupMany :: (Ord k, Monad f) => [k] -> f (Map k a)
-  lookupMany ks = M.fromList . catMaybes <$> forM ks (\k -> fmap (k,) <$> lookup k)
-
-  lookup :: k -> f (Maybe a)
-  default lookup :: Applicative f => k -> f (Maybe a)
-  lookup k = alter k pure
-
-  insertMany :: Map k a -> f ()
-  default insertMany :: (Ord k, Monad f) => Map k a -> f ()
-  insertMany m = forM_ (M.assocs m) . uncurry $ insert
-
-  insert :: k -> a -> f ()
-  default insert :: Applicative f => k -> a -> f ()
-  insert k a = alter_ k (pure . const (Just a))
-
-  deleteMany :: [k] -> f ()
-  default deleteMany :: (Ord k, Monad f) => [k] -> f ()
-  deleteMany ks = mapM_ (delete @k @a) ks
-
-  delete :: k -> f ()
-  default delete :: Applicative f => k -> f ()
-  delete k = alter_ @k @a k (pure . const Nothing)
-
-  {-# MINIMAL alterMany
-            | alter
-            | lookupMany, insertMany, deleteMany
-            | lookup, insert, delete
-    #-}
-
+  {- alter_
+     Same as `alter` except it discards the return value.
+  -}
+  alter_ :: k -> (Maybe a -> f (Maybe a)) -> f ()
+  default alter_ :: Functor f => k -> (Maybe a -> f (Maybe a)) -> f ()
+  alter_ k = void . alter k
+
+  {- alterMany_
+     Same as `alterMany` except it discards the return value.
+  -}
   alterMany_ :: [k] -> (Map k a -> f (Map k a)) -> f ()
   default alterMany_ :: Functor f => [k] -> (Map k a -> f (Map k a)) -> f ()
   alterMany_ ks = void . alterMany ks
 
-  alter_ :: k -> (Maybe a -> f (Maybe a)) -> f ()
-  default alter_ :: Functor f => k -> (Maybe a -> f (Maybe a)) -> f ()
-  alter_ k = void . alter k
-
-  lookupWithDefault :: k -> f a
-  default lookupWithDefault :: (Default a, Functor f) => k -> f a
-  lookupWithDefault k = fromMaybe def <$> lookup k
-
-  lookupWithMempty :: k -> f a
-  default lookupWithMempty :: (Monoid a, Functor f) => k -> f a
-  lookupWithMempty k = fromMaybe mempty <$> lookup k
-
+  {- update
+     Apply an effectful function on an existing key/value pair in the underlying monad `f`.
+     If the entry for key `k` does not exist in the underlying monad beforehand, the function
+     is not applied. If the function returns `Nothing`, the entry for key `k` is deleted from
+     the underlying monad.
+  -}
   update :: k -> (a -> f (Maybe a)) -> f (Maybe a)
   default update :: Applicative f => k -> (a -> f (Maybe a)) -> f (Maybe a)
   update k f = alter k $ \case
     Just a -> f a
     Nothing -> pure Nothing
 
+  {- update_
+     Same as `update` except it discards the return value.
+  -}
   update_ :: k -> (a -> f (Maybe a)) -> f ()
   default update_ :: Functor f => k -> (a -> f (Maybe a)) -> f ()
   update_ k = void . update k
 
+  {- updateStatefully
+     Same as `update`, but run in a stateful context.
+     This is useful when applying complex functions to the value, especially when the using
+     lenses to operate on specific fields in the record type.
+  -}
   updateStatefully :: k -> StateT a f (Maybe a) -> f (Maybe a)
   default updateStatefully :: Monad f => k -> StateT a f (Maybe a) -> f (Maybe a)
   updateStatefully k = update k . evalStateT
 
-  updateStatefully_ :: k -> StateT a f (Maybe a) -> f ()
-  default updateStatefully_ :: Monad f => k -> StateT a f (Maybe a) -> f ()
-  updateStatefully_ k = void . updateStatefully k
-
-  adjust :: k -> (a -> f a) -> f a
-  default adjust :: Functor f => k -> (a -> f a) -> f a
-  adjust k f = fmap fromJust $ update k (fmap Just . f)
-
-  adjust_ :: k -> (a -> f a) -> f ()
-  default adjust_ :: Functor f => k -> (a -> f a) -> f ()
-  adjust_ k = void . adjust k
-
-  adjustStatefully :: k -> StateT a f () -> f a
-  default adjustStatefully :: Monad f => k -> StateT a f () -> f a
-  adjustStatefully k = adjust k . execStateT
-
-  adjustStatefully_ :: k -> StateT a f () -> f ()
-  default adjustStatefully_ :: Monad f => k -> StateT a f () -> f ()
-  adjustStatefully_ k = void . adjustStatefully k
-
-  adjustWithDefault :: k -> (a -> f a) -> f a
-  default adjustWithDefault :: (Default a, Functor f) => k -> (a -> f a) -> f a
-  adjustWithDefault k f = fmap fromJust $ alter k (fmap Just . f . fromMaybe def)
-
-  adjustWithDefault_ :: k -> (a -> f a) -> f ()
-  default adjustWithDefault_ :: (Default a, Functor f) => k -> (a -> f a) -> f ()
-  adjustWithDefault_ k = void . adjustWithDefault k
-
-  adjustWithDefaultStatefully :: Default a => k -> StateT a f () -> f a
-  default adjustWithDefaultStatefully :: (Default a, Monad f) => k -> StateT a f () -> f a
-  adjustWithDefaultStatefully k = adjustWithDefault k . execStateT
-
-  adjustWithDefaultStatefully_ :: Default a => k -> StateT a f () -> f ()
-  default adjustWithDefaultStatefully_ :: (Default a, Monad f) => k -> StateT a f () -> f ()
-  adjustWithDefaultStatefully_ k = void . adjustWithDefaultStatefully k
-
-  adjustWithMempty :: k -> (a -> f a) -> f a
-  default adjustWithMempty :: (Monoid a, Functor f) => k -> (a -> f a) -> f a
-  adjustWithMempty k f = fmap fromJust $ alter k (fmap Just . f . fromMaybe mempty)
-
-  adjustWithMempty_ :: Monoid a => k -> (a -> f a) -> f ()
-  default adjustWithMempty_ :: (Monoid a, Functor f) => k -> (a -> f a) -> f ()
-  adjustWithMempty_ k = void . adjustWithMempty k
-
-  adjustWithMemptyStatefully :: Monoid a => k -> StateT a f () -> f a
-  default adjustWithMemptyStatefully :: (Monoid a, Monad f) => k -> StateT a f () -> f a
-  adjustWithMemptyStatefully k = adjustWithMempty k . execStateT
-
-  adjustWithMemptyStatefully_ :: Monoid a => k -> StateT a f () -> f ()
-  default adjustWithMemptyStatefully_ :: (Monoid a, Monad f) => k -> StateT a f () -> f ()
-  adjustWithMemptyStatefully_ k = void . adjustWithMemptyStatefully k
-
-  repsert :: k -> (Maybe a -> f a) -> f a
-  default repsert :: Functor f => k -> (Maybe a -> f a) -> f a
-  repsert k f = fmap fromJust $ alter k (fmap Just . f)
-
-  repsert_ :: k -> (Maybe a -> f a) -> f ()
-  default repsert_ :: Functor f => k -> (Maybe a -> f a) -> f ()
-  repsert_ k = void . repsert k
-
-  exists :: k -> f Bool
-  default exists :: Functor f => k -> f Bool
-  exists k = isJust <$> lookup @k @a k
-=======
-  {- lookupMany
-     Take a list of keys, and return a `Map k a` of the keys and their values existing in the
-     underlying monad `f`. The default instance is implemented as the list version of `lookup`.
-  -}
-  lookupMany :: Proxy a -> [k] -> f (Map k a)
-  default lookupMany :: (Ord k, Applicative f) => Proxy a -> [k] -> f (Map k a)
-  lookupMany p = fmap (M.fromList . catMaybes) . traverse (\k -> fmap (k,) <$> lookup p k)
-
-  {- insertMany
-     Take a `Map k a`, and insert/overwrite its entries in the underlying monad `f`.
-     The default instance is implemented as the list version of `insert`.
-  -}
-  insertMany :: Proxy a -> Map k a -> f ()
-  default insertMany :: Applicative f => Proxy a -> Map k a -> f ()
-  insertMany p = traverse_ (uncurry $ insert p) . M.assocs
-
-  {- deleteMany
-     Take a list of keys, and delete the corresponding entries in the underlying monad `f`.
-     The default instance is implemented as the list version of `delete`.
-  -}
-  deleteMany :: Proxy a -> [k] -> f ()
-  default deleteMany :: Applicative f => Proxy a -> [k] -> f ()
-  deleteMany p = traverse_ $ delete p
-
-  {- alterMany_
-     Same as `alterMany` except it discards the return value.
-  -}
-  alterMany_ :: Proxy a -> [k] -> (Map k a -> f (Map k a)) -> f ()
-  default alterMany_ :: Functor f => Proxy a -> [k] -> (Map k a -> f (Map k a)) -> f ()
-  alterMany_ p ks = void . alterMany p ks
-
-  {- alter_
-     Same as `alter` except it discards the return value.
-  -}
-  alter_ :: Proxy a -> k -> (Maybe a -> f (Maybe a)) -> f ()
-  default alter_ :: Functor f => Proxy a -> k -> (Maybe a -> f (Maybe a)) -> f ()
-  alter_ p k = void . alter p k
-
-  {- lookupWithDefault
-     Lookup the corresponding value for a given key `k` in the underlying monad `f`,
-     and return `def` if the entry for key `k` is not found.
-     Requires a `Default` instance on the value type `a`.
-  -}
-  lookupWithDefault :: Proxy a -> k -> f a
-  default lookupWithDefault :: (Default a, Functor f) => Proxy a -> k -> f a
-  lookupWithDefault p k = fromMaybe def <$> lookup p k
-
-  {- lookupWithMempty
-     Lookup the corresponding value for a given key `k` in the underlying monad `f`,
-     and return `mempty` if the entry for key `k` is not found.
-     Requires a `Monoid` instance on the value type `a`.
-  -}
-  lookupWithMempty :: Monoid a => Proxy a -> k -> f a
-  default lookupWithMempty :: (Monoid a, Functor f) => Proxy a -> k -> f a
-  lookupWithMempty p k = fromMaybe mempty <$> lookup p k
-
-  {- update
-     Apply an effectful function on an existing key/value pair in the underlying monad `f`.
-     If the entry for key `k` does not exist in the underlying monad beforehand, the function
-     is not applied. If the function returns `Nothing`, the entry for key `k` is deleted from
-     the underlying monad.
-  -}
-  update :: Proxy a -> k -> (a -> f (Maybe a)) -> f (Maybe a)
-  default update :: Applicative f => Proxy a -> k -> (a -> f (Maybe a)) -> f (Maybe a)
-  update p k f = alter p k $ \case
-    Just a -> f a
-    Nothing -> pure Nothing
-
-  {- update_
-     Same as `update` except it discards the return value.
-  -}
-  update_ :: Proxy a -> k -> (a -> f (Maybe a)) -> f ()
-  default update_ :: Functor f => Proxy a -> k -> (a -> f (Maybe a)) -> f ()
-  update_ p k = void . update p k
-
-  {- updateStatefully
-     Same as `update`, but run in a stateful context.
-     This is useful when applying complex functions to the value, especially when the using
-     lenses to operate on specific fields in the record type.
-  -}
-  updateStatefully :: Proxy a -> k -> StateT a f (Maybe a) -> f (Maybe a)
-  default updateStatefully :: Monad f => Proxy a -> k -> StateT a f (Maybe a) -> f (Maybe a)
-  updateStatefully p k = update p k . evalStateT
-
   {- updateStatefully_
      Same as `updateStatefully` except it discards the return value.
   -}
-  updateStatefully_ :: Proxy a -> k -> StateT a f (Maybe a) -> f ()
-  default updateStatefully_ :: Functor f => Proxy a -> k -> StateT a f (Maybe a) -> f ()
-  updateStatefully_ p k = void . updateStatefully p k
+  updateStatefully_ :: k -> StateT a f (Maybe a) -> f ()
+  default updateStatefully_ :: Functor f => k -> StateT a f (Maybe a) -> f ()
+  updateStatefully_ k = void . updateStatefully k
 
   {- adjust
      Apply an effectful function on an existing key/value pair in the underlying monad `f`.
@@ -362,32 +160,32 @@
      means that the entry for key `k` cannot be deleted from the underlying monad by calling
      `adjust`.
   -}
-  adjust :: Proxy a -> k -> (a -> f a) -> f a
-  default adjust :: Functor f => Proxy a -> k -> (a -> f a) -> f a
-  adjust p k f = fromJust <$> update p k (fmap Just . f)
+  adjust :: k -> (a -> f a) -> f a
+  default adjust :: Functor f => k -> (a -> f a) -> f a
+  adjust k f = fromJust <$> update k (fmap Just . f)
 
   {- adjust_
      Same as `adjust` except it discards the return value.
   -}
-  adjust_ :: Proxy a -> k -> (a -> f a) -> f ()
-  default adjust_ :: Functor f => Proxy a -> k -> (a -> f a) -> f ()
-  adjust_ p k = void . adjust p k
+  adjust_ :: k -> (a -> f a) -> f ()
+  default adjust_ :: Functor f => k -> (a -> f a) -> f ()
+  adjust_ k = void . adjust k
 
   {- adjustStatefully
      Same as `adjust`, but run in a stateful context.
      This is useful when applying complex functions to the value, especially when the using
      lenses to operate on specific fields in the record type.
   -}
-  adjustStatefully :: Proxy a -> k -> StateT a f () -> f a
-  default adjustStatefully :: Monad f => Proxy a -> k -> StateT a f () -> f a
-  adjustStatefully p k = adjust p k . execStateT
+  adjustStatefully :: k -> StateT a f () -> f a
+  default adjustStatefully :: Monad f => k -> StateT a f () -> f a
+  adjustStatefully k = adjust k . execStateT
 
   {- adjustStatefully_
      Same as `adjustStatefully` except it discards the return value.
   -}
-  adjustStatefully_ :: Proxy a -> k -> StateT a f () -> f ()
-  default adjustStatefully_ :: Functor f => Proxy a -> k -> StateT a f () -> f ()
-  adjustStatefully_ p k = void . adjustStatefully p k
+  adjustStatefully_ :: k -> StateT a f () -> f ()
+  default adjustStatefully_ :: Functor f => k -> StateT a f () -> f ()
+  adjustStatefully_ k = void . adjustStatefully k
 
   {- adjustWithDefault
      Adjust the corresponding value for a given key `k` in the underlying monad `f`,
@@ -396,17 +194,17 @@
      in the underlying monad after calling `adjustWithDefault`.
      Requires a `Default` instance on the value type `a`.
   -}
-  adjustWithDefault :: Proxy a -> k -> (a -> f a) -> f a
-  default adjustWithDefault :: (Default a, Functor f) => Proxy a -> k -> (a -> f a) -> f a
-  adjustWithDefault p k f = fromJust <$> alter p k (fmap Just . f . fromMaybe def)
+  adjustWithDefault :: k -> (a -> f a) -> f a
+  default adjustWithDefault :: (Default a, Functor f) => k -> (a -> f a) -> f a
+  adjustWithDefault k f = fromJust <$> alter k (fmap Just . f . fromMaybe def)
 
   {- adjustWithDefault_
      Same as `adjustWithDefault` except it discards the return value.
      Requires a `Default` instance on the value type `a`.
   -}
-  adjustWithDefault_ :: Proxy a -> k -> (a -> f a) -> f ()
-  default adjustWithDefault_ :: Functor f => Proxy a -> k -> (a -> f a) -> f ()
-  adjustWithDefault_ p k = void . adjustWithDefault p k
+  adjustWithDefault_ :: k -> (a -> f a) -> f ()
+  default adjustWithDefault_ :: Functor f => k -> (a -> f a) -> f ()
+  adjustWithDefault_ k = void . adjustWithDefault k
 
   {- adjustWithDefaultStatefully
      Same as `adjustWithDefault`, but run in a stateful context.
@@ -414,17 +212,17 @@
      lenses to operate on specific fields in the record type.
      Requires a `Default` instance on the value type `a`.
   -}
-  adjustWithDefaultStatefully :: Proxy a -> k -> StateT a f () -> f a
-  default adjustWithDefaultStatefully :: Monad f => Proxy a -> k -> StateT a f () -> f a
-  adjustWithDefaultStatefully p k = adjustWithDefault p k . execStateT
+  adjustWithDefaultStatefully :: k -> StateT a f () -> f a
+  default adjustWithDefaultStatefully :: Monad f => k -> StateT a f () -> f a
+  adjustWithDefaultStatefully k = adjustWithDefault k . execStateT
 
   {- adjustWithDefaultStatefully_
      Same as `adjustWithDefaultStatefully` except it discards the return value.
      Requires a `Default` instance on the value type `a`.
   -}
-  adjustWithDefaultStatefully_ :: Proxy a -> k -> StateT a f () -> f ()
-  default adjustWithDefaultStatefully_ :: Functor f => Proxy a -> k -> StateT a f () -> f ()
-  adjustWithDefaultStatefully_ p k = void . adjustWithDefaultStatefully p k
+  adjustWithDefaultStatefully_ :: k -> StateT a f () -> f ()
+  default adjustWithDefaultStatefully_ :: Functor f => k -> StateT a f () -> f ()
+  adjustWithDefaultStatefully_ k = void . adjustWithDefaultStatefully k
 
   {- adjustWithMempty
      Adjust the corresponding value for a given key `k` in the underlying monad `f`,
@@ -433,17 +231,17 @@
      in the underlying monad after calling `adjustWithMempty`.
      Requires a `Monoid` instance on the value type `a`.
   -}
-  adjustWithMempty :: Proxy a -> k -> (a -> f a) -> f a
-  default adjustWithMempty :: (Monoid a, Functor f) => Proxy a -> k -> (a -> f a) -> f a
-  adjustWithMempty p k f = fromJust <$> alter p k (fmap Just . f . fromMaybe mempty)
+  adjustWithMempty :: k -> (a -> f a) -> f a
+  default adjustWithMempty :: (Monoid a, Functor f) => k -> (a -> f a) -> f a
+  adjustWithMempty k f = fromJust <$> alter k (fmap Just . f . fromMaybe mempty)
 
   {- adjustWithMempty_
      Same as `adjustWithMempty` except it discards the return value.
      Requires a `Monoid` instance on the value type `a`.
   -}
-  adjustWithMempty_ :: Proxy a -> k -> (a -> f a) -> f ()
-  default adjustWithMempty_ :: Functor f => Proxy a -> k -> (a -> f a) -> f ()
-  adjustWithMempty_ p k = void . adjustWithMempty p k
+  adjustWithMempty_ :: k -> (a -> f a) -> f ()
+  default adjustWithMempty_ :: Functor f => k -> (a -> f a) -> f ()
+  adjustWithMempty_ k = void . adjustWithMempty k
 
   {- adjustWithMemptyStatefully
      Same as `adjustWithMempty`, but run in a stateful context.
@@ -451,17 +249,17 @@
      lenses to operate on specific fields in the record type.
      Requires a `Monoid` instance on the value type `a`.
   -}
-  adjustWithMemptyStatefully :: Proxy a -> k -> StateT a f () -> f a
-  default adjustWithMemptyStatefully :: Monad f => Proxy a -> k -> StateT a f () -> f a
-  adjustWithMemptyStatefully p k = adjustWithMempty p k . execStateT
+  adjustWithMemptyStatefully :: k -> StateT a f () -> f a
+  default adjustWithMemptyStatefully :: Monad f => k -> StateT a f () -> f a
+  adjustWithMemptyStatefully k = adjustWithMempty k . execStateT
 
   {- adjustWithMemptyStatefully_
      Same as `adjustWithMemptyStatefully` except it discards the return value.
      Requires a `Monoid` instance on the value type `a`.
   -}
-  adjustWithMemptyStatefully_ :: Monoid a => Proxy a -> k -> StateT a f () -> f ()
-  default adjustWithMemptyStatefully_ :: Functor f => Proxy a -> k -> StateT a f () -> f ()
-  adjustWithMemptyStatefully_ p k = void . adjustWithMemptyStatefully p k
+  adjustWithMemptyStatefully_ :: Monoid a => k -> StateT a f () -> f ()
+  default adjustWithMemptyStatefully_ :: Functor f => k -> StateT a f () -> f ()
+  adjustWithMemptyStatefully_ k = void . adjustWithMemptyStatefully k
 
   {- repsert
      Insert a key/value pair into the underlying monad `f`, but use the existing value,
@@ -470,145 +268,15 @@
      value may be supplied if the entry for key `k` doesn't already exist in the underlying
      monad `f`.
   -}
-  repsert :: Proxy a -> k -> (Maybe a -> f a) -> f a
-  default repsert :: Functor f => Proxy a -> k -> (Maybe a -> f a) -> f a
-  repsert p k f = fromJust <$> alter p k (fmap Just . f)
+  repsert :: k -> (Maybe a -> f a) -> f a
+  default repsert :: Functor f => k -> (Maybe a -> f a) -> f a
+  repsert k f = fromJust <$> alter k (fmap Just . f)
 
   {- repsert_
      Same as `repsert` except it discards the return value.
   -}
-  repsert_ :: Proxy a -> k -> (Maybe a -> f a) -> f ()
-  default repsert_ :: Functor f => Proxy a -> k -> (Maybe a -> f a) -> f ()
-  repsert_ p k = void . repsert p k
-
-  {- exists
-     Returns a Bool representing whether the entry for a given key `k` exists in the
-     underlying monad `f`. Although this is trivially implemented as `isJust <$> lookup p k`,
-     in cases where the backend can make this determination without returning the value itself,
-     utilizing this capability can be substantially more performant for large values.
-  -}
-  exists :: Proxy a -> k -> f Bool
-  default exists :: Functor f => Proxy a -> k -> f Bool
-  exists p k = isJust <$> lookup p k
->>>>>>> eeef03e9
-
-
-
-class Maps k a b where
-  that :: k -> Lens' b (Maybe a)
-
-instance Ord k => (k `Maps` a) (Map k a) where
-  that k = lens (M.lookup k) (flip (maybe (M.delete k) (M.insert k)))
-
-instance (Int `Maps` a) (IM.IntMap a) where
-  that k = lens (IM.lookup k) (flip (maybe (IM.delete k) (IM.insert k)))
-
-
-<<<<<<< HEAD
-
-class (Ord k, Monad f) => Selectable k a f where
-  selectMany :: [k] -> f (Map k a)
-  selectMany ks = M.fromList . catMaybes <$> forM ks (\k -> fmap (k,) <$> select k)
-
-  select :: k -> f (Maybe a)
-  select k = M.lookup k <$> selectMany [k]
-
-  {-# MINIMAL selectMany | select #-}
-
-  selectWithDefault :: (Default a, Functor f) => k -> f a
-  selectWithDefault k = fromMaybe def <$> select k
-
-  selectWithMempty :: (Monoid a, Functor f) => k -> f a
-  selectWithMempty k = fromMaybe mempty <$> select k
-=======
-{- The Selectable Typeclass
-  `Selectable k a f` is a typeclass used to generalize the Data.Map function `lookup` to any monad f.
-  The class has three type parameters:
-    k - the key type, like the `k` in `Map k a`
-    a - the value type, like the `a` in `Map k a`
-    f - the underlying monad, such as `State (Map k a)`
-  Use this typeclass instead of `Alters` when `lookup` functionality is all that is needed.
-  TODO: implement an `exists` equivalent for `Selectable`.
--}
-class Selectable k a f where
-  {- selectMany
-     Take a list of keys, and return a `Map k a` of the keys and their values existing in the
-     underlying monad `f`.
-     This function is analogous to the `lookupMany` function in `Alters`.
-  -}
-  selectMany :: Proxy a -> [k] -> f (Map k a)
-  default selectMany :: (Ord k, Applicative f) => Proxy a -> [k] -> f (Map k a)
-  selectMany p = fmap (M.fromList . catMaybes) . traverse (\k -> fmap (k,) <$> select p k)
-
-  {- select
-     Lookup the corresponding value for a given key `k` in the underlying monad `f`
-     This function is analogous to the `lookup` function in `Alters`
-  -}
-  select :: Proxy a -> k -> f (Maybe a)
-  default select :: (Ord k, Functor f) => Proxy a -> k -> f (Maybe a)
-  select p k = M.lookup k <$> selectMany p [k]
-
-  {-# MINIMAL selectMany | select #-}
-
-  {- selectWithDefault
-     Lookup the corresponding value for a given key `k` in the underlying monad `f`,
-     and return `def` if the entry for key `k` is not found.
-     Requires a `Default` instance on the value type `a`.
-     This function is analogous to the `lookupWithDefault` function in `Alters`
-  -}
-  selectWithDefault :: Proxy a -> k -> f a
-  default selectWithDefault :: (Default a, Functor f) => Proxy a -> k -> f a
-  selectWithDefault p k = fromMaybe def <$> select p k
-
-  {- selectWithMempty
-     Lookup the corresponding value for a given key `k` in the underlying monad `f`,
-     and return `mempty` if the entry for key `k` is not found.
-     Requires a `Monoid` instance on the value type `a`.
-     This function is analogous to the `lookupWithMempty` function in `Alters`
-  -}
-  selectWithMempty :: Proxy a -> k -> f a
-  default selectWithMempty :: (Monoid a, Functor f) => Proxy a -> k -> f a
-  selectWithMempty p k = fromMaybe mempty <$> select p k
->>>>>>> eeef03e9
-
-{- The Replaceable Typeclass
-  `Replaceable k a f` is a typeclass used to generalize the Data.Map function `insert` to any monad f.
-  The class has three type parameters:
-    k - the key type, like the `k` in `Map k a`
-    a - the value type, like the `a` in `Map k a`
-    f - the underlying monad, such as `State (Map k a)`
-  Use this typeclass instead of `Alters` when `insert` functionality is all that is needed.
-  NB: This typeclass may not be useful in real-world applications, but is provided for completeness.
-  TODO: implement a `replaceMany` function, analogous to `insertMany`.
--}
-class Replaceable k a f where
-<<<<<<< HEAD
-  replace :: k -> a -> f ()
-=======
-  {- replace
-     Insert the corresponding key/value pair in the underlying monad `f`.
-     This function is analogous to the `insert` function in `Alters`.
-  -}
-  replace :: Proxy a -> k -> a -> f ()
->>>>>>> eeef03e9
-
-{- The Removable Typeclass
-  `Removable k a f` is a typeclass used to generalize the Data.Map function `delete` to any monad f.
-  The class has three type parameters:
-    k - the key type, like the `k` in `Map k a`
-    a - the value type, like the `a` in `Map k a`
-    f - the underlying monad, such as `State (Map k a)`
-  Use this typeclass instead of `Alters` when `delete` functionality is all that is needed.
-  NB: This typeclass may not be useful in real-world applications, but is provided for completeness.
-  TODO: implement a `removeMany` function, analogous to `deleteMany`.
--}
-class Removable k a f where
-<<<<<<< HEAD
-  remove :: k -> f ()
-=======
-  {- remove
-     Delete the corresponding entry for the key `k` in the underlying monad `f`.
-     This function is analogous to the `insert` function in `Alters`.
-  -}
-  remove :: Proxy a -> k -> f ()
->>>>>>> eeef03e9
+  repsert_ :: k -> (Maybe a -> f a) -> f ()
+  default repsert_ :: Functor f => k -> (Maybe a -> f a) -> f ()
+  repsert_ k = void . repsert k
+
+type Alters k a = Alterable a k