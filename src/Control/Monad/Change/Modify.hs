{-# LANGUAGE DefaultSignatures     #-}
{-# LANGUAGE FlexibleInstances     #-}
{-# LANGUAGE LambdaCase            #-}
{-# LANGUAGE MultiParamTypeClasses #-}
{-# LANGUAGE Rank2Types            #-}
<<<<<<< HEAD
{-# LANGUAGE TypeApplications      #-}
=======
{-# LANGUAGE TypeFamilies          #-}
>>>>>>> eeef03e9
{-# LANGUAGE TypeOperators         #-}

module Control.Monad.Change.Modify
  ( Modifiable(..)
  , Has(..)
  , Accessible(..)
  , accesses
  , Inputs(..)
  , inputs
  , Outputs(..)
  , genericOutputsStringIO
  , Awaits(..)
  , Yields(..)
  , module Data.Proxy
  ) where

import           Control.Lens
import           Control.Monad                    (void, mapM_)
import           Control.Monad.IO.Class
import           Control.Monad.Trans.State        (execStateT, StateT)
import           Data.Proxy

<<<<<<< HEAD
class Monad f => Modifiable a f where
  modify :: (a -> f a) -> f a
  modify f = get >>= f >>= \a -> put a >> return a

  get :: f a
  get = modify pure

  put :: a -> f ()
  put a = modify_ (pure . const a)

  {-# MINIMAL modify | get, put #-}

  modify_ :: (a -> f a) -> f ()
  modify_ = void . modify

  modifyStatefully :: StateT a f () -> f a
  modifyStatefully = modify . execStateT

  modifyStatefully_ :: StateT a f () -> f ()
  modifyStatefully_ = void . modifyStatefully
=======
{- The Modifiable Typeclass
  `Modifiable a f` is a typeclass used to generalize Control.Monad.State-like functions to any monad f.
  The class has two type parameters:
    a - the state type, like the `s` in `State s a`
    f - the underlying monad, such as `State s a`
  `Modifiable a f` allows reusable code to be written for different contexts. For example,
  instances can be written for production monads, using calls to external databases;
  testing monads, where the Map-like structure is held in-memory;
  or hybrids, where the user wishes to implement a sophisticated caching system in-memory,
  and have fallback calls to the database. Using `Modifiable`, the memory management logic is
  separated from the backend-agnostic business logic.

  The Modifiable typeclass contains two basic sets of functions to represent State-like operations:
  `get` and `put`; and `modify`. Instances of Modifiable may choose to implement
  one or both of these sets, depending on the details of the underlying monad. For example,
  if connecting to a simple key-value store, which only supports get and put operations,
  it makes sense to only implement those respective functions in the monad's `Modifiable` instance,
  because there is no way to leverage the database's API to optimize the `modify` function.
  In this case, the defaults for `modify` is implemented using the composition of `get` and `put`.
  However, let's say the database we're connecting to supports an update function, which can be
  called without having to retrieve and replace the value associated with a certain key, then it
  would be more efficient to separately implement the `modify` function in the monad's `Modifiable`
  instance, rather than using the default.

  The Modifiable typeclass is essentially the same as the `MonadState` typeclass from the mtl library,
  without the functional dependency between the state type and the monad. To understand why this is
  desirable, consider the monad `State (Int, String)`. The state type is `(Int, String)`. The `MonadState`
  instance of this monad can only `get`, `put`, and `modify` both elements of the pair at once.
  If we know that our monad will always be memory-bound, this constraint is ok, because we can use
  lenses to operate on individual elements, and lazy evaluation prevents the entire data structure
  from being copied everytime. In this way, we can generalize all our `a -> State (Int, String) b`
  functions to be of type `MonadState (Int, String) m => a -> m b`. However, what if our monad was
  retrieving this data from an external data store? Using `MonadState` in this case would require us
  to retrieve both the `Int` and `String` components of our state each time we want to operate on it.
  In a larger, more complex monad, this can lead to a lot of overhead.
  Instead of writing our functions as `MonadState (Int, String) m => a -> m b`, we can now write them
  as `Modifiable (Int, String) m => a -> m b`, or, even better,
  `(Modifiable Int m, Modifiable String m) => a -> m b`. Despite the longer type signature for the
  function, the constraints are now decoupled from each other, and child functions can be written
  using a subset of these constraints. For example, we can write
  ```
    updateRecord :: (Modifiable Int m, Modifiable String m) => Int -> String -> m ()
    updateRecord i s = updateInt i >> updateString s
      where
        updateInt :: Modifiable Int m => Int -> m ()
        updateInt i = put (Proxy @Int) i

        updateString :: Modifiable String m => String -> m ()
        updateString i = put (Proxy @String) i
  ```

  Using `MonadState`, not only would we have to carry the constraint on both `Int` and `String` into both
  `updateInt` and `updateString`, we'd have to call `get` in both, because we'd have to retrieve the
  other half of the state to preserve it.
-}
class Modifiable a f where
  {- modify
     The most general function that can be applied to a State-like monad.
     Apply an effectful function to a state value `a`, and return the new value.
     From `modify`, we can derive every other function in the `Modifiable` typeclass.
     However, for many cases, defining `modify` by itself is not the most
     efficient implementation for the underlying monad.
  -}
  modify :: Proxy a -> (a -> f a) -> f a
  default modify :: Monad f => Proxy a -> (a -> f a) -> f a
  modify p f = get p >>= f >>= \a -> put p a >> return a

  {- get
     Get a state value `a` from the underlying monad `f`.
  -}
  get :: Proxy a -> f a
  default get :: Applicative f => Proxy a -> f a
  get p = modify p pure

  {- put
     Put a state value `a` into the underlying monad `f`.
  -}
  put :: Proxy a -> a -> f ()
  default put :: Applicative f => Proxy a -> a -> f ()
  put p a = modify_ p (pure . const a)

  {-# MINIMAL modify | get, put #-}

  {- modify_
     The same as `modify`, but ignore the return value.
  -}
  modify_ :: Proxy a -> (a -> f a) -> f ()
  default modify_ :: Functor f => Proxy a -> (a -> f a) -> f ()
  modify_ p = void . modify p

  {- modifyStatefully
     Same as `modify`, but run in a stateful context.
     This is useful when applying complex functions to the value, especially when the using
     lenses to operate on specific fields in the record type.
  -}
  modifyStatefully :: Proxy a -> StateT a f () -> f a
  default modifyStatefully :: Monad f => Proxy a -> StateT a f () -> f a
  modifyStatefully p = modify p . execStateT

  {- modifyStatefully_
     The same as `modify`, but ignore the return value.
  -}
  modifyStatefully_ :: Proxy a -> StateT a f () -> f ()
  default modifyStatefully_ :: Functor f => Proxy a -> StateT a f () -> f ()
  modifyStatefully_ p = void . modifyStatefully p
>>>>>>> eeef03e9



class Has b a where
  this :: Lens' b a

instance a `Has` a where
  this = lens id (const id)

instance (Identity a) `Has` a where
  this = lens runIdentity (const Identity)



{- The Accessible Typeclass
  `Accessible a f` is a typeclass used to generalize the Control.Monad.State function
  `get` to any monad f.
  The class has two type parameters:
    a - the value type, like the `s` in `State s a`
    f - the underlying monad, such as `State s a`
  Use this typeclass instead of `Modifiable` when `get` functionality is all that is needed.
-}
class Accessible a f where
  access :: f a

accesses :: (Functor f, Accessible a f) => (a -> b) -> f b
accesses = flip fmap access

class Inputs f a where
  input :: f a

inputs :: (Functor f, Inputs f a) => (a -> b) -> f b
inputs f = f <$> input

class Outputs f a where
  output :: a -> f ()

genericOutputsStringIO :: MonadIO m => String -> m ()
genericOutputsStringIO = liftIO . putStrLn

{- The Awaits Typeclass
  (f `Awaits` a) is a typeclass used to generalize the `await` function from streaming
  libraries like Pipes and Conduit to any monad f.
  The class has two type parameters:
    f - the underlying monad, such as `ConduitT i o m r`
    a - the value type being awaited, like the `i` in `ConduitT i o m r`
-}
class Awaits f a where
  await :: f (Maybe a)
  {-# MINIMAL await #-}

  awaitForever :: Monad f => (a -> f ()) -> f ()
  awaitForever f = await >>= \case
    Nothing -> return ()
    Just a -> f a >> awaitForever f

{- The Yields Typeclass
  (f `Yields` a) is a typeclass used to generalize the `yield` function from streaming
  libraries like Pipes and Conduit to any monad f.
  The class has two type parameters:
    f - the underlying monad, such as `ConduitT i o m r`
    a - the value type being awaited, like the `o` in `ConduitT i o m r`
-}
class Yields f a where
  yield :: a -> f ()
  {-# MINIMAL yield #-}

  yieldMany :: Monad f => [a] -> f ()
  yieldMany = mapM_ yield<|MERGE_RESOLUTION|>--- conflicted
+++ resolved
@@ -3,55 +3,19 @@
 {-# LANGUAGE LambdaCase            #-}
 {-# LANGUAGE MultiParamTypeClasses #-}
 {-# LANGUAGE Rank2Types            #-}
-<<<<<<< HEAD
 {-# LANGUAGE TypeApplications      #-}
-=======
 {-# LANGUAGE TypeFamilies          #-}
->>>>>>> eeef03e9
 {-# LANGUAGE TypeOperators         #-}
 
 module Control.Monad.Change.Modify
   ( Modifiable(..)
-  , Has(..)
-  , Accessible(..)
-  , accesses
-  , Inputs(..)
-  , inputs
-  , Outputs(..)
-  , genericOutputsStringIO
-  , Awaits(..)
-  , Yields(..)
-  , module Data.Proxy
   ) where
 
-import           Control.Lens
 import           Control.Monad                    (void, mapM_)
-import           Control.Monad.IO.Class
-import           Control.Monad.Trans.State        (execStateT, StateT)
-import           Data.Proxy
+import           Control.Monad.Change.Get
+import           Control.Monad.Change.Put
+import           Control.Monad.Trans.State        (execStateT, runStateT, StateT)
 
-<<<<<<< HEAD
-class Monad f => Modifiable a f where
-  modify :: (a -> f a) -> f a
-  modify f = get >>= f >>= \a -> put a >> return a
-
-  get :: f a
-  get = modify pure
-
-  put :: a -> f ()
-  put a = modify_ (pure . const a)
-
-  {-# MINIMAL modify | get, put #-}
-
-  modify_ :: (a -> f a) -> f ()
-  modify_ = void . modify
-
-  modifyStatefully :: StateT a f () -> f a
-  modifyStatefully = modify . execStateT
-
-  modifyStatefully_ :: StateT a f () -> f ()
-  modifyStatefully_ = void . modifyStatefully
-=======
 {- The Modifiable Typeclass
   `Modifiable a f` is a typeclass used to generalize Control.Monad.State-like functions to any monad f.
   The class has two type parameters:
@@ -107,123 +71,77 @@
   `updateInt` and `updateString`, we'd have to call `get` in both, because we'd have to retrieve the
   other half of the state to preserve it.
 -}
-class Modifiable a f where
-  {- modify
+class ( Gettable a f
+      , Puttable a f
+      )
+     => Modifiable a f where
+  {- modifyReturning
      The most general function that can be applied to a State-like monad.
      Apply an effectful function to a state value `a`, and return the new value.
-     From `modify`, we can derive every other function in the `Modifiable` typeclass.
-     However, for many cases, defining `modify` by itself is not the most
+     From `modifyReturning`, we can derive every other function in the `Modifiable` typeclass.
+     However, for many cases, defining `modifyReturning` by itself is not the most
      efficient implementation for the underlying monad.
   -}
-  modify :: Proxy a -> (a -> f a) -> f a
-  default modify :: Monad f => Proxy a -> (a -> f a) -> f a
-  modify p f = get p >>= f >>= \a -> put p a >> return a
+  modifyReturning :: (a -> f (b, a)) -> f b
+  default modifyReturning :: Monad f => (a -> f (b, a)) -> f b
+  modifyReturning f = get >>= f >>= \ba -> put (snd ba) >> return (fst ba)
 
-  {- get
-     Get a state value `a` from the underlying monad `f`.
+  {- modify
+     Version of modifyReturning that returns the result of the modification function.
   -}
-  get :: Proxy a -> f a
-  default get :: Applicative f => Proxy a -> f a
-  get p = modify p pure
+  modify :: (a -> f a) -> f a
+  default modify :: Monad f => (a -> f a) -> f a
+  modify f = modifyReturning (fmap (\a -> (a, a)) . f)
 
-  {- put
-     Put a state value `a` into the underlying monad `f`.
+  {- modifyReturningPure
+     Version of modifyReturning that takes a pure function instead of an effectful function.
   -}
-  put :: Proxy a -> a -> f ()
-  default put :: Applicative f => Proxy a -> a -> f ()
-  put p a = modify_ p (pure . const a)
+  modifyReturningPure :: (a -> (b, a)) -> f b
+  default modifyReturningPure :: Monad f => (a -> (b, a)) -> f b
+  modifyReturningPure f = modifyReturning (pure . f)
 
-  {-# MINIMAL modify | get, put #-}
+  {- modifyPure
+     Version of modify that takes a pure function instead of an effectful function.
+  -}
+  modifyPure :: (a -> a) -> f a
+  default modifyPure :: Monad f => (a -> a) -> f a
+  modifyPure f = modify (pure . f)
 
   {- modify_
      The same as `modify`, but ignore the return value.
   -}
-  modify_ :: Proxy a -> (a -> f a) -> f ()
-  default modify_ :: Functor f => Proxy a -> (a -> f a) -> f ()
-  modify_ p = void . modify p
+  modify_ :: (a -> f a) -> f ()
+  default modify_ :: Functor f => (a -> f a) -> f ()
+  modify_ = void . modify
+
+  {- modifyPure_
+     The same as `modify`, but ignore the return value.
+  -}
+  modifyPure_ :: (a -> a) -> f ()
+  default modifyPure_ :: Functor f => (a -> a) -> f ()
+  modifyPure_ = void . modifyPure
+
+  {- modifyReturningStatefully
+     Same as `modifyReturing`, but run in a stateful context.
+     This is useful when applying complex functions to the value, especially when the using
+     lenses to operate on specific fields in the record type.
+  -}
+  modifyReturningStatefully :: StateT a f b -> f b
+  default modifyReturningStatefully :: Monad f => StateT a f b -> f b
+  modifyReturningStatefully = modifyReturning . runStateT
 
   {- modifyStatefully
      Same as `modify`, but run in a stateful context.
      This is useful when applying complex functions to the value, especially when the using
      lenses to operate on specific fields in the record type.
   -}
-  modifyStatefully :: Proxy a -> StateT a f () -> f a
-  default modifyStatefully :: Monad f => Proxy a -> StateT a f () -> f a
-  modifyStatefully p = modify p . execStateT
+  modifyStatefully :: StateT a f () -> f a
+  default modifyStatefully :: Monad f => StateT a f () -> f a
+  modifyStatefully = modify . execStateT
 
   {- modifyStatefully_
      The same as `modify`, but ignore the return value.
   -}
-  modifyStatefully_ :: Proxy a -> StateT a f () -> f ()
-  default modifyStatefully_ :: Functor f => Proxy a -> StateT a f () -> f ()
-  modifyStatefully_ p = void . modifyStatefully p
->>>>>>> eeef03e9
-
-
-
-class Has b a where
-  this :: Lens' b a
-
-instance a `Has` a where
-  this = lens id (const id)
-
-instance (Identity a) `Has` a where
-  this = lens runIdentity (const Identity)
-
-
-
-{- The Accessible Typeclass
-  `Accessible a f` is a typeclass used to generalize the Control.Monad.State function
-  `get` to any monad f.
-  The class has two type parameters:
-    a - the value type, like the `s` in `State s a`
-    f - the underlying monad, such as `State s a`
-  Use this typeclass instead of `Modifiable` when `get` functionality is all that is needed.
--}
-class Accessible a f where
-  access :: f a
-
-accesses :: (Functor f, Accessible a f) => (a -> b) -> f b
-accesses = flip fmap access
-
-class Inputs f a where
-  input :: f a
-
-inputs :: (Functor f, Inputs f a) => (a -> b) -> f b
-inputs f = f <$> input
-
-class Outputs f a where
-  output :: a -> f ()
-
-genericOutputsStringIO :: MonadIO m => String -> m ()
-genericOutputsStringIO = liftIO . putStrLn
-
-{- The Awaits Typeclass
-  (f `Awaits` a) is a typeclass used to generalize the `await` function from streaming
-  libraries like Pipes and Conduit to any monad f.
-  The class has two type parameters:
-    f - the underlying monad, such as `ConduitT i o m r`
-    a - the value type being awaited, like the `i` in `ConduitT i o m r`
--}
-class Awaits f a where
-  await :: f (Maybe a)
-  {-# MINIMAL await #-}
-
-  awaitForever :: Monad f => (a -> f ()) -> f ()
-  awaitForever f = await >>= \case
-    Nothing -> return ()
-    Just a -> f a >> awaitForever f
-
-{- The Yields Typeclass
-  (f `Yields` a) is a typeclass used to generalize the `yield` function from streaming
-  libraries like Pipes and Conduit to any monad f.
-  The class has two type parameters:
-    f - the underlying monad, such as `ConduitT i o m r`
-    a - the value type being awaited, like the `o` in `ConduitT i o m r`
--}
-class Yields f a where
-  yield :: a -> f ()
-  {-# MINIMAL yield #-}
-
-  yieldMany :: Monad f => [a] -> f ()
-  yieldMany = mapM_ yield+  modifyStatefully_ :: StateT a f () -> f ()
+  default modifyStatefully_ :: Functor f => StateT a f () -> f ()
+  modifyStatefully_ = void . modifyStatefully